--- conflicted
+++ resolved
@@ -1,8 +1,4 @@
-<<<<<<< HEAD
 #!/usr/bin/env python
-=======
-
->>>>>>> 1696fd0d
 # coding: utf-8
 
 # # Base Programs
@@ -60,7 +56,6 @@
 # ### Methods
 # **update_voltage( voltages, durations = None, vs_initial = None ):** Updates the voltage.
 # 
-<<<<<<< HEAD
 # ## PEIS
 # ### Params
 # **voltage:** Initial potential in Volts.
@@ -89,8 +84,6 @@
 # 
 # **wait:** Adds a delay before the measurement at each frequency. The delayis expressed as a fraction of the period. [Default: 0]
 # 
-=======
->>>>>>> 1696fd0d
 # ## JV_Scan
 # Performs a JV scan.
 # 
@@ -441,20 +434,12 @@
         self.field_titles = [ 'Time [s]', 'Voltage [V]' ]
         self._data_fields = (
             dp.SP300_Fields.OCV
-<<<<<<< HEAD
-            if self.device.kind is ecl.DeviceCodes.KBIO_DEV_SP300
-            else dp.VMP3_Fields.OCV
-        )
-=======
             if self.device.kind is ecl.DeviceCodes.KBIO_DEV_SP300 else 
             dp.VMP3_Fields.OCV   
-        )
-        
-    
->>>>>>> 1696fd0d
+
         self._parameter_types = tfs.OCV
-        
-        
+
+            
     def run( self, retrieve_data = True ):
         """
         :param retrieve_data: Automatically retrieve and disconenct form device.
@@ -530,11 +515,7 @@
             threaded    = threaded
         )
         
-<<<<<<< HEAD
-        self._techniques = [ 'ca' ]
-=======
         self._technqiues = [ 'ca' ]
->>>>>>> 1696fd0d
         self._fields = namedtuple( 'CA_Datum', [
             'time', 'voltage', 'current', 'power', 'cycle'
         ] )
@@ -650,17 +631,13 @@
             [Default: False]
         time_interval: Maximum time interval between points in seconds. 
             [Default: 1]
-        voltage_interval: Maximum votlage change between points in Volts. 
+        voltage_interval: Maximum voltge change between points in Volts. 
             [Default: 0.001]
         """
         defaults = {
             'vs_initial':       False,
             'time_interval':    1.0,
-<<<<<<< HEAD
             'voltage_interval': 1e-3
-=======
-            'current_interval': 1e-3
->>>>>>> 1696fd0d
         }
         
         params = set_defaults( params, defaults, channels )
@@ -678,11 +655,7 @@
                 ch_params[ 'currents' ]
             )
         
-<<<<<<< HEAD
         self._techniques = [ 'cp' ]
-=======
-        self._technqiues = [ 'cp' ]
->>>>>>> 1696fd0d
         self._fields = namedtuple( 'CP_Datum', [
             'time', 'voltage', 'current', 'power', 'cycle'
         ] )
@@ -880,11 +853,7 @@
             threaded    = threaded
         )
         
-<<<<<<< HEAD
         self._techniques = [ 'calimit' ]
-=======
-        self._technqiues = [ 'calimit' ]
->>>>>>> 1696fd0d
         self._fields = namedtuple( 'CALimit_Datum', [
             'time', 'voltage', 'current', 'power', 'cycle'
         ] )
@@ -1011,7 +980,6 @@
 # In[ ]:
 
 
-<<<<<<< HEAD
 class PEIS( BiologicProgram ):
     '''
     Runs Potentio Electrochemical Impedance Spectroscopy technique.
@@ -1198,8 +1166,6 @@
 # In[ ]:
 
 
-=======
->>>>>>> 1696fd0d
 class JV_Scan( BiologicProgram ):
     """
     Runs a JV scan.
